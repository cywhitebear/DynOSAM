--- conflicted
+++ resolved
@@ -423,15 +423,9 @@
  *
  */
 
-<<<<<<< HEAD
-double estimateDepthFromDimension(const cv::Mat semantic_mask,
+double estimateDepthFromDimension(const cv::Mat& semantic_mask,
                                   const Camera::Ptr camera,
                                   const ObjectId obj_id,
-=======
-double estimateDepthFromDimension(const cv::Mat& semantic_mask, 
-                                  const Camera::Ptr camera, 
-                                  const ObjectId obj_id, 
->>>>>>> a7685855
                                   const double obj_width){
 
   cv::Mat obj_mask = (semantic_mask == obj_id);
@@ -476,11 +470,11 @@
 /**
  * @brief Check the ratio between the estimated scale of the object between frames
  * prev_points and curr_points are expected to be the same size and same order in point correspondences
- * 
- */
-
-bool validateScaleConsistency(const gtsam::Point3Vector& prev_points, 
-                              const gtsam::Point3Vector& curr_points, 
+ *
+ */
+
+bool validateScaleConsistency(const gtsam::Point3Vector& prev_points,
+                              const gtsam::Point3Vector& curr_points,
                               double scale_ratio_thres){
   CHECK_EQ(prev_points.size(), curr_points.size());
 
@@ -503,7 +497,7 @@
   double curr_distance_average = curr_distance_sum/(double) n_pair;
 
   double scale_ratio = curr_distance_average / prev_distance_average;
-  // We should allow the thres to be bi-directional. 
+  // We should allow the thres to be bi-directional.
   // i.e. prev can be bigger or smaller than curr scale, within a ratio thres
   // Now we expect scale ratio thres to be the lower bound
   if (scale_ratio_thres > 1){
