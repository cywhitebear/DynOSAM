/*
 *   Copyright (c) 2023 ACFR-RPG, University of Sydney, Jesse Morris (jesse.morris@sydney.edu.au)
 *   All rights reserved.

 *   Permission is hereby granted, free of charge, to any person obtaining a copy
 *   of this software and associated documentation files (the "Software"), to deal
 *   in the Software without restriction, including without limitation the rights
 *   to use, copy, modify, merge, publish, distribute, sublicense, and/or sell
 *   copies of the Software, and to permit persons to whom the Software is
 *   furnished to do so, subject to the following conditions:

 *   The above copyright notice and this permission notice shall be included in all
 *   copies or substantial portions of the Software.

 *   THE SOFTWARE IS PROVIDED "AS IS", WITHOUT WARRANTY OF ANY KIND, EXPRESS OR
 *   IMPLIED, INCLUDING BUT NOT LIMITED TO THE WARRANTIES OF MERCHANTABILITY,
 *   FITNESS FOR A PARTICULAR PURPOSE AND NONINFRINGEMENT. IN NO EVENT SHALL THE
 *   AUTHORS OR COPYRIGHT HOLDERS BE LIABLE FOR ANY CLAIM, DAMAGES OR OTHER
 *   LIABILITY, WHETHER IN AN ACTION OF CONTRACT, TORT OR OTHERWISE, ARISING FROM,
 *   OUT OF OR IN CONNECTION WITH THE SOFTWARE OR THE USE OR OTHER DEALINGS IN THE
 *   SOFTWARE.
 */

#include <dynosam/visualizer/ColourMap.hpp>
#include <dynosam/frontend/vision/Feature.hpp> //for functional_keypoint
#include <dynosam/frontend/RGBDInstance-Definitions.hpp>
#include <dynosam/utils/SafeCast.hpp>

#include "dynosam_ros/FrontendDisplayRos.hpp"
#include "dynosam_ros/RosUtils.hpp"

#include <glog/logging.h>
#include "rclcpp/qos.hpp"

#include <pcl_conversions/pcl_conversions.h>
#include <sensor_msgs/msg/point_cloud2.hpp>
#include <cv_bridge/cv_bridge.h>

#include "geometry_msgs/msg/transform_stamped.hpp"

#include <pcl/common/common.h>
#include <pcl/common/centroid.h>
#include <pcl/memory.h>

#include <string>

namespace dyno {

FrontendDisplayRos::FrontendDisplayRos(const DisplayParams params, rclcpp::Node::SharedPtr node) : DisplayRos(params), node_(CHECK_NOTNULL(node)) {

    const rclcpp::QoS& sensor_data_qos = rclcpp::SensorDataQoS();
    tracking_image_pub_ = image_transport::create_publisher(node.get(), "~/tracking_image");
    static_tracked_points_pub_ = node->create_publisher<sensor_msgs::msg::PointCloud2>("~/static", 1);
    dynamic_tracked_points_pub_ = node->create_publisher<sensor_msgs::msg::PointCloud2>("~/dynamic", 1);
    odometry_pub_ = node->create_publisher<nav_msgs::msg::Odometry>("~/odom", 1);
    object_pose_pub_ = node->create_publisher<visualization_msgs::msg::MarkerArray>("~/composed_object_poses", 1);
    object_pose_path_pub_ = node->create_publisher<visualization_msgs::msg::MarkerArray>("~/composed_object_paths", 1);
    odometry_path_pub_ = node->create_publisher<nav_msgs::msg::Path>("~/odom_path", 2);
    object_motion_pub_ = node->create_publisher<visualization_msgs::msg::MarkerArray>("~/object_motions", 1);
    object_bbx_pub_ = node->create_publisher<visualization_msgs::msg::MarkerArray>("~/object_bbx", 1);

    gt_odometry_pub_ = node->create_publisher<nav_msgs::msg::Odometry>("~/ground_truth/odom", 1);
    gt_object_pose_pub_ = node->create_publisher<visualization_msgs::msg::MarkerArray>("~/ground_truth/object_poses", 1);
    gt_object_path_pub_ = node->create_publisher<visualization_msgs::msg::MarkerArray>("~/ground_truth/object_paths", 1);
    gt_odom_path_pub_ = node->create_publisher<nav_msgs::msg::Path>("~/ground_truth/odom_path", 1);
    gt_bounding_box_pub_= image_transport::create_publisher(node.get(), "~/ground_truth/bounding_boxes");

    tf_broadcaster_ = std::make_unique<tf2_ros::TransformBroadcaster>(*node_);


}

void FrontendDisplayRos::spinOnce(const FrontendOutputPacketBase::ConstPtr& frontend_output) {
    //TODO: does frontend or backend publish tf transform?
    if(frontend_output->debug_imagery_) publishDebugImage(*frontend_output->debug_imagery_);

    if(frontend_output->gt_packet_) {
        //TODO: put tracking images back into frontend output
        // const auto& rgb_image = frontend_output->frame_.tracking_images_.get<ImageType::RGBMono>();
        // publishGroundTruthInfo(frontend_output->getTimestamp(), frontend_output->gt_packet_.value(), rgb_image);
    }

    RGBDInstanceOutputPacket::ConstPtr rgbd_output = safeCast<FrontendOutputPacketBase, RGBDInstanceOutputPacket>(frontend_output);
    if(rgbd_output) {
        processRGBDOutputpacket(rgbd_output);
        //TODO:currently only with RGBDInstanceOutputPacket becuase camera poses is in RGBDInstanceOutputPacket but should be in base (FrontendOutputPacketBase)
        publishOdometryPath(odometry_path_pub_,rgbd_output->camera_poses_, frontend_output->getTimestamp());
        publishOdometry(frontend_output->T_world_camera_, frontend_output->getTimestamp());
    }

}



void FrontendDisplayRos::processRGBDOutputpacket(const RGBDInstanceOutputPacket::ConstPtr& rgbd_frontend_output) {
    CHECK(rgbd_frontend_output);
<<<<<<< HEAD
    {
        pcl::PointCloud<pcl::PointXYZRGB> cloud;

        for(const auto& status_estimate : rgbd_frontend_output->static_landmarks_) {
            const LandmarkStatus& status =  status_estimate.first;
            const LandmarkEstimate& estimate = status_estimate.second;
            const Landmark& lmk = rgbd_frontend_output->T_world_camera_ * estimate.second;

            pcl::PointXYZRGB pt;
            if(status.label_ == background_label) {
                // publish static lmk's as white
                pt = pcl::PointXYZRGB(lmk(0), lmk(1), lmk(2), 0, 0, 0);
            }
            else {
                const cv::Scalar colour = ColourMap::getObjectColour(status.label_);
                pt = pcl::PointXYZRGB(lmk(0), lmk(1), lmk(2), colour(0), colour(1), colour(2));
            }
            cloud.points.push_back(pt);
        }


        sensor_msgs::msg::PointCloud2 pc2_msg;
        pcl::toROSMsg(cloud, pc2_msg);
        pc2_msg.header.frame_id = params_.world_frame_id_;
        static_tracked_points_pub_->publish(pc2_msg);
    }

    std::map<ObjectId, pcl::PointCloud<pcl::PointXYZ> > clouds_per_obj;
    {
        pcl::PointCloud<pcl::PointXYZRGB> cloud;

        for(const auto& status_estimate :  rgbd_frontend_output->dynamic_landmarks_) {
            const LandmarkStatus& status =  status_estimate.first;
            const LandmarkEstimate& estimate = status_estimate.second;
            const Landmark& lmk = rgbd_frontend_output->T_world_camera_ * estimate.second;

            pcl::PointXYZRGB pt;
            pcl::PointXYZ pt_xyz;
            if(status.label_ == background_label) {
                // publish static lmk's as white
                pt = pcl::PointXYZRGB(lmk(0), lmk(1), lmk(2), 0, 0, 0);
            }
            else {
                const cv::Scalar colour = ColourMap::getObjectColour(status.label_);
                pt = pcl::PointXYZRGB(lmk(0), lmk(1), lmk(2), colour(0), colour(1), colour(2));
                pt_xyz = pcl::PointXYZ(lmk(0), lmk(1), lmk(2));
            }
            cloud.points.push_back(pt);
            clouds_per_obj[status.label_].push_back(pt_xyz);
        }
=======
    publishPointCloud(static_tracked_points_pub_, rgbd_frontend_output->static_landmarks_, rgbd_frontend_output->T_world_camera_);
    CloudPerObject clouds_per_obj = publishPointCloud(dynamic_tracked_points_pub_, rgbd_frontend_output->dynamic_landmarks_, rgbd_frontend_output->T_world_camera_);
>>>>>>> 264acd0c

    publishObjectPositions(
        object_pose_pub_,
        rgbd_frontend_output->propogated_object_poses_,
        rgbd_frontend_output->getFrameId(),
        rgbd_frontend_output->getTimestamp(),
        "frontend");

    publishObjectPaths(
        object_pose_path_pub_,
        rgbd_frontend_output->propogated_object_poses_,
        rgbd_frontend_output->getFrameId(),
        rgbd_frontend_output->getTimestamp(),
        "frontend",
        60
    );

    // object bounding box using linelist and id text in rviz
    {
        visualization_msgs::msg::MarkerArray object_bbx_marker_array;
        static visualization_msgs::msg::Marker delete_marker;
        delete_marker.action = visualization_msgs::msg::Marker::DELETEALL;
        object_bbx_marker_array.markers.push_back(delete_marker);

        for (const auto& [object_id, obj_cloud] : clouds_per_obj){
            pcl::PointXYZ centroid;
            pcl::computeCentroid(obj_cloud, centroid);

            const cv::Scalar colour = ColourMap::getObjectColour(object_id);

            visualization_msgs::msg::Marker txt_marker;
            txt_marker.header.frame_id = "world";
            txt_marker.ns = "object_id";
            txt_marker.id = object_id;
            txt_marker.type = visualization_msgs::msg::Marker::TEXT_VIEW_FACING;
            txt_marker.action = visualization_msgs::msg::Marker::ADD;
            txt_marker.header.stamp = node_->now();
            txt_marker.scale.z = 2.0;
            txt_marker.color.r = colour(0)/255.0;
            txt_marker.color.g = colour(1)/255.0;
            txt_marker.color.b = colour(2)/255.0;
            txt_marker.color.a = 1;
            txt_marker.text = "obj "+std::to_string(object_id);
            txt_marker.pose.position.x = centroid.x;
            txt_marker.pose.position.y = centroid.y-2.0;
            txt_marker.pose.position.z = centroid.z-1.0;
            object_bbx_marker_array.markers.push_back(txt_marker);

<<<<<<< HEAD
            pcl::PointCloud<pcl::PointXYZ>::Ptr obj_cloud_ptr = pcl::make_shared<pcl::PointCloud<pcl::PointXYZ> >(obj_cloud);
            pcl::PointXYZ min_point_AABB;
            pcl::PointXYZ max_point_AABB;
            findAABBFromCloud(obj_cloud_ptr, min_point_AABB, max_point_AABB);
=======
            pcl::PointCloud<pcl::PointXYZRGB>::Ptr obj_cloud_ptr = pcl::make_shared<pcl::PointCloud<pcl::PointXYZRGB> >(obj_cloud);
            pcl::PointCloud<pcl::PointXYZRGB> filtered_cloud;

            pcl::StatisticalOutlierRemoval<pcl::PointXYZRGB> outlier_remover;
            outlier_remover.setInputCloud(obj_cloud_ptr);
            outlier_remover.setMeanK(100);
            outlier_remover.setStddevMulThresh(1.0);
            outlier_remover.filter(filtered_cloud);

            pcl::MomentOfInertiaEstimation<pcl::PointXYZRGB> bbx_extractor;
            bbx_extractor.setInputCloud(pcl::make_shared<pcl::PointCloud<pcl::PointXYZRGB> >(filtered_cloud));
            bbx_extractor.compute();

            pcl::PointXYZRGB min_point_AABB;
            pcl::PointXYZRGB max_point_AABB;
            bbx_extractor.getAABB(min_point_AABB, max_point_AABB);
>>>>>>> 264acd0c

            visualization_msgs::msg::Marker marker;
            marker.header.frame_id = "world";
            marker.ns = "object_bbx";
            marker.id = object_id;
            marker.type = visualization_msgs::msg::Marker::LINE_LIST;
            marker.action = visualization_msgs::msg::Marker::ADD;
            marker.header.stamp = node_->now();
            marker.scale.x = 0.1;

            marker.pose.orientation.x = 0;
            marker.pose.orientation.y = 0;
            marker.pose.orientation.z = 0;
            marker.pose.orientation.w = 1;

            marker.color.r = colour(0)/255.0;
            marker.color.g = colour(1)/255.0;
            marker.color.b = colour(2)/255.0;
            marker.color.a = 1;

            for (pcl::PointXYZ this_line_list_point : findLineListPointsFromAABBMinMax(min_point_AABB, max_point_AABB)){
                geometry_msgs::msg::Point p;
                p.x = this_line_list_point.x;
                p.y = this_line_list_point.y;
                p.z = this_line_list_point.z;
                marker.points.push_back(p);
            }

            object_bbx_marker_array.markers.push_back(marker);
        }
        object_bbx_pub_->publish(object_bbx_marker_array);
    }


    // Predict 3D object poses
    gtsam::FastMap<ObjectId, std::vector<gtsam::Pose3> > obj_predicted_poses;
    {
        int prediction_length = 3;
        const FrameId current_frame_id = rgbd_frontend_output->getFrameId();
        const ObjectPoseMap& obj_poses = rgbd_frontend_output->propogated_object_poses_;
        const MotionEstimateMap& obj_motions = rgbd_frontend_output->estimated_motions_;
        for (const auto& [object_id, this_obj_traj] : obj_poses){
            if(this_obj_traj.exists(current_frame_id)){
                gtsam::Pose3 current_obj_pose = this_obj_traj.at(current_frame_id);
                if (obj_motions.exists(object_id)){
                    gtsam::Pose3 current_obj_motion = obj_motions.at(object_id);

                    gtsam::Pose3 last_object_pose = current_obj_pose;
                    std::vector<gtsam::Pose3> predicted_poses;

                    for (int i_prediction = 0; i_prediction < prediction_length; i_prediction++){
                        predicted_poses.push_back(last_object_pose);
                        last_object_pose = current_obj_motion * last_object_pose;
                        last_object_pose = current_obj_motion * last_object_pose;
                        // last_object_pose = current_obj_motion * last_object_pose;
                    }

                    obj_predicted_poses.insert2(object_id, predicted_poses);
                }
            }
        }
    }

    // 2D image visualisation using opencv
    {
        // 2D bounding box
        cv::Mat rgb_with_bbx = rgbd_frontend_output->debug_imagery_->detected_bounding_boxes;

        const StatusKeypointMeasurements& obj_px = rgbd_frontend_output->dynamic_keypoint_measurements_;
        for(const StatusKeypointMeasurement& this_px : obj_px) {
            ObjectId object_id = this_px.objectId();
            const gtsam::Point2& px_coordinate = this_px.value();

            const cv::Scalar colour = ColourMap::getObjectColour(object_id, true);
            // const cv::Scalar colour_bgr(colour[2], colour[1], colour[0]);
            cv::Point centre(functional_keypoint::u(px_coordinate), functional_keypoint::v(px_coordinate));
            int radius = 1;
            int thickness = 1;
            cv::circle(rgb_with_bbx, centre, radius, colour, thickness);
        }

        // object history and prediction
        const ObjectPoseMap& obj_poses = rgbd_frontend_output->propogated_object_poses_;
        const gtsam::Pose3& cam_pose = rgbd_frontend_output->T_world_camera_;
        int line_thinkness = 3;
        for (const auto& [object_id, this_obj_traj] : obj_poses){
            cv::Scalar colour = ColourMap::getObjectColour(object_id, true);
            // const cv::Scalar colour_bgr(colour[2], colour[1], colour[0]);
            std::vector<cv::Point> cv_line;
            for (const auto& [frame_id, this_obj_pose] : this_obj_traj){
                gtsam::Pose3 this_obj_pose_in_cam = cam_pose.inverse() * this_obj_pose;
                Landmark this_obj_position_in_cam = this_obj_pose_in_cam.translation();
                Keypoint this_obj_px_in_cam;
                bool is_lmk_contained = rgbd_frontend_output->camera_->isLandmarkContained(this_obj_position_in_cam, &this_obj_px_in_cam);
                if (is_lmk_contained){
                    cv_line.push_back(cv::Point(functional_keypoint::u(this_obj_px_in_cam), functional_keypoint::v(this_obj_px_in_cam)));
                }
            }
            int line_length = cv_line.size();
            for (int i_line = 0; i_line < line_length-1; i_line++){
                cv::line(rgb_with_bbx, cv_line[i_line], cv_line[i_line+1], colour, line_thinkness, cv::LINE_AA);
            }

            if(!obj_predicted_poses.exists(object_id)) {continue;}

            cv_line.clear();
            std::vector<gtsam::Pose3> this_obj_predicted_poses = obj_predicted_poses.at(object_id);
            for (const auto& this_obj_pose : this_obj_predicted_poses){
                gtsam::Pose3 this_obj_pose_in_cam = cam_pose.inverse() * this_obj_pose;
                Landmark this_obj_position_in_cam = this_obj_pose_in_cam.translation();
                Keypoint this_obj_px_in_cam;
                bool is_lmk_contained = rgbd_frontend_output->camera_->isLandmarkContained(this_obj_position_in_cam, &this_obj_px_in_cam);
                if (is_lmk_contained){
                    cv_line.push_back(cv::Point(functional_keypoint::u(this_obj_px_in_cam), functional_keypoint::v(this_obj_px_in_cam)));
                }
            }
            line_length = cv_line.size();
            for (int i_line = 0; i_line < line_length-1; i_line++){
                double alpha = (double) i_line / ((double) line_length);
                cv::Scalar grad_colour = colour;
                grad_colour[0] = (255.0 - colour[0]) * alpha + colour[0];
                grad_colour[1] = (255.0 - colour[0]) * alpha + colour[1];
                grad_colour[2] = (255.0 - colour[0]) * alpha + colour[2];
                cv::arrowedLine(rgb_with_bbx, cv_line[i_line], cv_line[i_line+1], grad_colour, line_thinkness-1, cv::LINE_AA, 0, 0.3);
            }

        }

        cv::imshow("RGB with object bounding boxes", rgb_with_bbx);

        // int frame_id = rgbd_frontend_output->frame_.frame_id_;
        // cv::Mat rgb_objects;
        // rgbd_frontend_output->frame_.tracking_images_.cloneImage<ImageType::RGBMono>(rgb_objects);

        // cv::imwrite("/root/results/RSS/"+std::to_string(frame_id)+".png", rgb_objects);
        // cv::imwrite("/root/results/RSS/"+std::to_string(frame_id)+"_bbx.png", rgb_with_bbx);
    }

    {
        visualization_msgs::msg::MarkerArray object_pred_marker_array;

        for (const auto& [object_id, this_obj_predicted_poses] : obj_predicted_poses){
            const cv::Scalar colour = ColourMap::getObjectColour(object_id);
            int pose_length = this_obj_predicted_poses.size();
            for (int i_pose = 0; i_pose < pose_length - 1; i_pose++){
                gtsam::Point3 point_0 = this_obj_predicted_poses[i_pose].translation();
                gtsam::Point3 point_1 = this_obj_predicted_poses[i_pose+1].translation();

                visualization_msgs::msg::Marker arrow_marker;
                arrow_marker.header.frame_id = "world";
                arrow_marker.ns = "object_pred";
                arrow_marker.id = object_id*10+i_pose;
                arrow_marker.type = visualization_msgs::msg::Marker::ARROW;
                arrow_marker.action = visualization_msgs::msg::Marker::ADD;
                arrow_marker.header.stamp = node_->now();
                arrow_marker.scale.x = 0.3;
                arrow_marker.scale.y = 0.5;
                arrow_marker.scale.z = 0.8;

                double alpha = (double) i_pose / ((double) pose_length);
                arrow_marker.color.r = ((255.0 - colour[0]) * alpha + colour[0])/255.0;
                arrow_marker.color.g = ((255.0 - colour[1]) * alpha + colour[1])/255.0;
                arrow_marker.color.b = ((255.0 - colour[2]) * alpha + colour[2])/255.0;
                arrow_marker.color.a = 1;

                geometry_msgs::msg::Point p0, p1;
                p0.x = point_0.x();
                p0.y = point_0.y();
                p0.z = point_0.z();
                p1.x = point_1.x();
                p1.y = point_1.y();
                p1.z = point_1.z();
                arrow_marker.points.push_back(p0);
                arrow_marker.points.push_back(p1);
                object_pred_marker_array.markers.push_back(arrow_marker);
            }
        }
        object_bbx_pub_->publish(object_pred_marker_array);
    }


}

void FrontendDisplayRos::publishOdometry(const gtsam::Pose3& T_world_camera, Timestamp timestamp) {
    DisplayRos::publishOdometry(odometry_pub_, T_world_camera, timestamp);
    geometry_msgs::msg::TransformStamped t;
    // utils::convertWithHeader(T_world_camera, t, timestamp, params_.world_frame_id_, params_.camera_frame_id_);
    // Send the transformation
    dyno::convert<gtsam::Pose3, geometry_msgs::msg::TransformStamped>(T_world_camera, t);

    t.header.stamp = node_->now();
    t.header.frame_id = params_.world_frame_id_;
    t.child_frame_id = params_.camera_frame_id_;

    tf_broadcaster_->sendTransform(t);
}

<<<<<<< HEAD
void FrontendDisplayRos::publishDebugImage(const cv::Mat& debug_image) {
    if(debug_image.empty()) return;
=======
// void FrontendDisplayRos::publishOdometryPath(const gtsam::Pose3& T_world_camera, Timestamp timestamp) {
//     geometry_msgs::msg::PoseStamped pose_stamped;
//     utils::convertWithHeader(T_world_camera, pose_stamped, timestamp, "world");

//     static std_msgs::msg::Header header;
//     header.stamp = utils::toRosTime(timestamp);
//     header.frame_id = "world";
//     odom_path_msg_.header = header;

//     odom_path_msg_.poses.push_back(pose_stamped);
//     odometry_path_pub_->publish(odom_path_msg_);

// }


void FrontendDisplayRos::publishDebugImage(const DebugImagery& debug_imagery) {
    if(debug_imagery.tracking_image.empty()) return;
>>>>>>> 264acd0c

    // cv::Mat resized_image;
    // cv::resize(debug_image, resized_image, cv::Size(640, 480));

    std_msgs::msg::Header hdr;
    sensor_msgs::msg::Image::SharedPtr msg = cv_bridge::CvImage(hdr, "bgr8", debug_imagery.tracking_image).toImageMsg();
    tracking_image_pub_.publish(msg);
}

//TODO: lots of repeated code with this funyction and publishObjectPositions - need to functionalise
void FrontendDisplayRos::publishGroundTruthInfo(Timestamp timestamp, const GroundTruthInputPacket& gt_packet, const cv::Mat& rgb) {
    //odometry gt
    const gtsam::Pose3& T_world_camera = gt_packet.X_world_;
    nav_msgs::msg::Odometry odom_msg;
    utils::convertWithHeader(T_world_camera, odom_msg, timestamp, "world", "camera");
    gt_odometry_pub_->publish(odom_msg);

    const auto frame_id = gt_packet.frame_id_;


    //odom path gt
    geometry_msgs::msg::PoseStamped pose_stamped;
    utils::convertWithHeader(T_world_camera, pose_stamped, timestamp, "world");
    static std_msgs::msg::Header header;
    header.stamp = utils::toRosTime(timestamp);
    header.frame_id = "world";
    gt_odom_path_msg_.header = header;
    gt_odom_path_msg_.poses.push_back(pose_stamped);

    gt_odom_path_pub_->publish(gt_odom_path_msg_);

    //prepare display image
    cv::Mat disp_image;
    rgb.copyTo(disp_image);

    static std::map<ObjectId, gtsam::Pose3Vector> gt_object_trajectories; //Used for gt path updating
    static std::map<ObjectId, FrameId> gt_object_trajectories_update; // The last frame id that the object was seen in

    std::set<ObjectId> seen_objects;

    //prepare gt object pose markers
    visualization_msgs::msg::MarkerArray object_pose_marker_array;
    visualization_msgs::msg::MarkerArray object_path_marker_array;
    static visualization_msgs::msg::Marker delete_marker;
    delete_marker.action = visualization_msgs::msg::Marker::DELETEALL;

    object_pose_marker_array.markers.push_back(delete_marker);
    object_path_marker_array.markers.push_back(delete_marker);

    for(const auto& object_pose_gt : gt_packet.object_poses_) {
        const gtsam::Pose3 L_world = T_world_camera * object_pose_gt.L_camera_;
        const ObjectId object_id = object_pose_gt.object_id_;

        seen_objects.insert(object_id);

        visualization_msgs::msg::Marker marker;
        marker.header.frame_id = "world";
        marker.ns = "ground_truth_object_poses";
        marker.id = object_id;
        marker.type = visualization_msgs::msg::Marker::CUBE;
        marker.action = visualization_msgs::msg::Marker::ADD;
        marker.header.stamp = node_->now();
        marker.pose.position.x = L_world.x();
        marker.pose.position.y = L_world.y();
        marker.pose.position.z = L_world.z();
        marker.pose.orientation.x = L_world.rotation().toQuaternion().x();
        marker.pose.orientation.y = L_world.rotation().toQuaternion().y();
        marker.pose.orientation.z = L_world.rotation().toQuaternion().z();
        marker.pose.orientation.w = L_world.rotation().toQuaternion().w();
        marker.scale.x = 0.5;
        marker.scale.y = 0.5;
        marker.scale.z = 0.5;
        marker.color.a = 1.0; // Don't forget to set the alpha!

        const cv::Scalar colour = ColourMap::getObjectColour(object_id);
        marker.color.r = colour(0)/255.0;
        marker.color.g = colour(1)/255.0;
        marker.color.b = colour(2)/255.0;

        visualization_msgs::msg::Marker text_marker = marker;
        text_marker.ns = "ground_truth_object_labels";
        text_marker.type = visualization_msgs::msg::Marker::TEXT_VIEW_FACING;
        text_marker.text = std::to_string(object_id);
        text_marker.pose.position.z += 1.0; //make it higher than the pose marker
        text_marker.scale.z = 0.7;

        object_pose_marker_array.markers.push_back(marker);
        object_pose_marker_array.markers.push_back(text_marker);

        //draw on bbox
        object_pose_gt.drawBoundingBox(disp_image);

        //update past trajectotries of objects
        auto it = gt_object_trajectories.find(object_id);
        if(it == gt_object_trajectories.end()) {
            gt_object_trajectories[object_id] = gtsam::Pose3Vector();
        }

        gt_object_trajectories_update[object_id] = frame_id;
        gt_object_trajectories[object_id].push_back(L_world);

    }

    //repeated code from publishObjectPositions function
    //iterate over object trajectories and display the ones with enough poses and the ones weve seen recently
    for(const auto& [object_id, poses] : gt_object_trajectories) {
        const FrameId last_seen_frame = gt_object_trajectories_update.at(object_id);

        //if weve seen the object in the last 30 frames and the length is at least 2
        if(poses.size() < 2u) {
            continue;
        }

        //draw a line list for viz
        visualization_msgs::msg::Marker line_list_marker;
        line_list_marker.type = visualization_msgs::msg::Marker::LINE_LIST;
        line_list_marker.header.frame_id = "world";
        line_list_marker.ns = "gt_frontend_composed_object_path";
        line_list_marker.id = object_id;
        line_list_marker.header.stamp = node_->now();
        line_list_marker.scale.x = 0.5;

        line_list_marker.pose.orientation.x = 0;
        line_list_marker.pose.orientation.y = 0;
        line_list_marker.pose.orientation.z = 0;
        line_list_marker.pose.orientation.w = 1;

        const cv::Scalar colour = ColourMap::getObjectColour(object_id);
        line_list_marker.color.r = colour(0)/255.0;
        line_list_marker.color.g = colour(1)/255.0;
        line_list_marker.color.b = colour(2)/255.0;
        line_list_marker.color.a = 1;

        //only draw the last 60 poses
        const size_t traj_size = std::min(60, static_cast<int>(poses.size()));
        // const size_t traj_size = poses.size();
        //have to duplicate the first in each drawn pair so that we construct a complete line
        for(size_t i = poses.size() - traj_size + 1; i < poses.size(); i++) {
            const gtsam::Pose3& prev_pose = poses.at(i-1);
            const gtsam::Pose3& curr_pose = poses.at(i);

            {
                geometry_msgs::msg::Point p;
                p.x = prev_pose.x();
                p.y = prev_pose.y();
                p.z = prev_pose.z();

                line_list_marker.points.push_back(p);
            }

            {
                geometry_msgs::msg::Point p;
                p.x = curr_pose.x();
                p.y = curr_pose.y();
                p.z = curr_pose.z();

                line_list_marker.points.push_back(p);
            }
        }

        object_path_marker_array.markers.push_back(line_list_marker);
    }

    // Publish centroids of composed object poses
    gt_object_pose_pub_->publish(object_pose_marker_array);

    // Publish composed object path
    gt_object_path_pub_->publish(object_path_marker_array);

    cv::Mat resized_image;
    cv::resize(disp_image, resized_image, cv::Size(640, 480));

    std_msgs::msg::Header hdr;
    sensor_msgs::msg::Image::SharedPtr msg = cv_bridge::CvImage(hdr, "bgr8", resized_image).toImageMsg();
    gt_bounding_box_pub_.publish(msg);
}

}<|MERGE_RESOLUTION|>--- conflicted
+++ resolved
@@ -94,61 +94,8 @@
 
 void FrontendDisplayRos::processRGBDOutputpacket(const RGBDInstanceOutputPacket::ConstPtr& rgbd_frontend_output) {
     CHECK(rgbd_frontend_output);
-<<<<<<< HEAD
-    {
-        pcl::PointCloud<pcl::PointXYZRGB> cloud;
-
-        for(const auto& status_estimate : rgbd_frontend_output->static_landmarks_) {
-            const LandmarkStatus& status =  status_estimate.first;
-            const LandmarkEstimate& estimate = status_estimate.second;
-            const Landmark& lmk = rgbd_frontend_output->T_world_camera_ * estimate.second;
-
-            pcl::PointXYZRGB pt;
-            if(status.label_ == background_label) {
-                // publish static lmk's as white
-                pt = pcl::PointXYZRGB(lmk(0), lmk(1), lmk(2), 0, 0, 0);
-            }
-            else {
-                const cv::Scalar colour = ColourMap::getObjectColour(status.label_);
-                pt = pcl::PointXYZRGB(lmk(0), lmk(1), lmk(2), colour(0), colour(1), colour(2));
-            }
-            cloud.points.push_back(pt);
-        }
-
-
-        sensor_msgs::msg::PointCloud2 pc2_msg;
-        pcl::toROSMsg(cloud, pc2_msg);
-        pc2_msg.header.frame_id = params_.world_frame_id_;
-        static_tracked_points_pub_->publish(pc2_msg);
-    }
-
-    std::map<ObjectId, pcl::PointCloud<pcl::PointXYZ> > clouds_per_obj;
-    {
-        pcl::PointCloud<pcl::PointXYZRGB> cloud;
-
-        for(const auto& status_estimate :  rgbd_frontend_output->dynamic_landmarks_) {
-            const LandmarkStatus& status =  status_estimate.first;
-            const LandmarkEstimate& estimate = status_estimate.second;
-            const Landmark& lmk = rgbd_frontend_output->T_world_camera_ * estimate.second;
-
-            pcl::PointXYZRGB pt;
-            pcl::PointXYZ pt_xyz;
-            if(status.label_ == background_label) {
-                // publish static lmk's as white
-                pt = pcl::PointXYZRGB(lmk(0), lmk(1), lmk(2), 0, 0, 0);
-            }
-            else {
-                const cv::Scalar colour = ColourMap::getObjectColour(status.label_);
-                pt = pcl::PointXYZRGB(lmk(0), lmk(1), lmk(2), colour(0), colour(1), colour(2));
-                pt_xyz = pcl::PointXYZ(lmk(0), lmk(1), lmk(2));
-            }
-            cloud.points.push_back(pt);
-            clouds_per_obj[status.label_].push_back(pt_xyz);
-        }
-=======
     publishPointCloud(static_tracked_points_pub_, rgbd_frontend_output->static_landmarks_, rgbd_frontend_output->T_world_camera_);
     CloudPerObject clouds_per_obj = publishPointCloud(dynamic_tracked_points_pub_, rgbd_frontend_output->dynamic_landmarks_, rgbd_frontend_output->T_world_camera_);
->>>>>>> 264acd0c
 
     publishObjectPositions(
         object_pose_pub_,
@@ -197,29 +144,10 @@
             txt_marker.pose.position.z = centroid.z-1.0;
             object_bbx_marker_array.markers.push_back(txt_marker);
 
-<<<<<<< HEAD
             pcl::PointCloud<pcl::PointXYZ>::Ptr obj_cloud_ptr = pcl::make_shared<pcl::PointCloud<pcl::PointXYZ> >(obj_cloud);
             pcl::PointXYZ min_point_AABB;
             pcl::PointXYZ max_point_AABB;
             findAABBFromCloud(obj_cloud_ptr, min_point_AABB, max_point_AABB);
-=======
-            pcl::PointCloud<pcl::PointXYZRGB>::Ptr obj_cloud_ptr = pcl::make_shared<pcl::PointCloud<pcl::PointXYZRGB> >(obj_cloud);
-            pcl::PointCloud<pcl::PointXYZRGB> filtered_cloud;
-
-            pcl::StatisticalOutlierRemoval<pcl::PointXYZRGB> outlier_remover;
-            outlier_remover.setInputCloud(obj_cloud_ptr);
-            outlier_remover.setMeanK(100);
-            outlier_remover.setStddevMulThresh(1.0);
-            outlier_remover.filter(filtered_cloud);
-
-            pcl::MomentOfInertiaEstimation<pcl::PointXYZRGB> bbx_extractor;
-            bbx_extractor.setInputCloud(pcl::make_shared<pcl::PointCloud<pcl::PointXYZRGB> >(filtered_cloud));
-            bbx_extractor.compute();
-
-            pcl::PointXYZRGB min_point_AABB;
-            pcl::PointXYZRGB max_point_AABB;
-            bbx_extractor.getAABB(min_point_AABB, max_point_AABB);
->>>>>>> 264acd0c
 
             visualization_msgs::msg::Marker marker;
             marker.header.frame_id = "world";
@@ -417,10 +345,6 @@
     tf_broadcaster_->sendTransform(t);
 }
 
-<<<<<<< HEAD
-void FrontendDisplayRos::publishDebugImage(const cv::Mat& debug_image) {
-    if(debug_image.empty()) return;
-=======
 // void FrontendDisplayRos::publishOdometryPath(const gtsam::Pose3& T_world_camera, Timestamp timestamp) {
 //     geometry_msgs::msg::PoseStamped pose_stamped;
 //     utils::convertWithHeader(T_world_camera, pose_stamped, timestamp, "world");
@@ -438,7 +362,6 @@
 
 void FrontendDisplayRos::publishDebugImage(const DebugImagery& debug_imagery) {
     if(debug_imagery.tracking_image.empty()) return;
->>>>>>> 264acd0c
 
     // cv::Mat resized_image;
     // cv::resize(debug_image, resized_image, cv::Size(640, 480));
